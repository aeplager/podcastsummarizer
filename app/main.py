--- conflicted
+++ resolved
@@ -2,6 +2,7 @@
 import re
 import subprocess
 import tempfile
+import json
 import json
 from pathlib import Path
 
@@ -17,40 +18,14 @@
 
 class ConvertRequest(BaseModel):
     url: str
-    title: str = None  # Optional custom title for the files
-
-
-<<<<<<< HEAD
-class SearchRequest(BaseModel):
-    query: str
-    max_results: int = 10  # Default to 10 results
-
-
-# Support multiple podcast platforms that allow downloads
-SUPPORTED_URL_PATTERNS = [
-    (re.compile(r"^https://www\.youtube\.com/watch\?v=([a-zA-Z0-9_-]+)"), "youtube"),
-    (re.compile(r"^https://youtu\.be/([a-zA-Z0-9_-]+)"), "youtube"),
-    (re.compile(r"^https://music\.youtube\.com/podcast/([a-zA-Z0-9_-]+)"), "youtube_music"),
-    (re.compile(r"^https://music\.youtube\.com/watch\?v=([a-zA-Z0-9_-]+)"), "youtube_music"),
-    (re.compile(r"^https://open\.spotify\.com/episode/([a-zA-Z0-9]+)"), "spotify"),
-]
-
-
-def _get_url_info(url):
-    """Extract URL info and platform type"""
-    for pattern, platform in SUPPORTED_URL_PATTERNS:
-        match = pattern.match(url)
-        if match:
-            return match.group(1), platform
-    return None, None
-=======
+
+
 class SummarizeRequest(BaseModel):
     url: str
 
 
 SPOTIFY_EPISODE_RE = re.compile(r"^https://open\.spotify\.com/episode/([a-zA-Z0-9]+)")
 YOUTUBE_VIDEO_RE = re.compile(r"(?:v=|be/)([\w-]{11})")
->>>>>>> af5f08d4
 
 
 def _get_container_client():
@@ -65,69 +40,6 @@
     return service.get_container_client(container)
 
 
-<<<<<<< HEAD
-def _sanitize_filename(title):
-    """Convert a title to a safe filename"""
-    if not title:
-        return None
-    # Remove invalid characters and replace spaces with underscores
-    sanitized = re.sub(r'[<>:"/\\|?*]', '', title)
-    sanitized = re.sub(r'\s+', '_', sanitized.strip())
-    # Limit length to avoid filesystem issues
-    return sanitized[:100] if sanitized else None
-
-
-@app.get("/health")
-def health():
-    return {"status": "healthy"}
-
-
-@app.post("/search")
-def search_podcasts(req: SearchRequest):
-    """Search YouTube for podcasts/videos by title"""
-    try:
-        with tempfile.TemporaryDirectory() as tmpdir:
-            # Use yt-dlp to search YouTube and extract metadata without downloading
-            cmd = [
-                "yt-dlp", 
-                f"ytsearch{req.max_results}:{req.query}",
-                "--dump-json",
-                "--no-download"
-            ]
-            
-            result = subprocess.run(cmd, check=True, capture_output=True, text=True)
-            
-            # Parse the JSON output - each line is a separate JSON object
-            search_results = []
-            for line in result.stdout.strip().split('\n'):
-                if line:
-                    try:
-                        import json
-                        video_info = json.loads(line)
-                        search_results.append({
-                            "title": video_info.get("title", "Unknown Title"),
-                            "url": video_info.get("webpage_url", ""),
-                            "duration": video_info.get("duration_string", "Unknown"),
-                            "channel": video_info.get("uploader", "Unknown Channel"),
-                            "view_count": video_info.get("view_count", 0),
-                            "upload_date": video_info.get("upload_date", "Unknown"),
-                            "description": video_info.get("description", "")[:200] + "..." if video_info.get("description", "") else ""
-                        })
-                    except json.JSONDecodeError:
-                        continue
-            
-            return {
-                "query": req.query,
-                "results_count": len(search_results),
-                "results": search_results
-            }
-            
-    except subprocess.CalledProcessError as exc:
-        stderr = exc.stderr if exc.stderr else ""
-        raise HTTPException(status_code=500, detail=f"Search failed: {stderr}")
-    except Exception as exc:
-        raise HTTPException(status_code=500, detail=f"Search error: {str(exc)}")
-=======
 def _extract_video_id(url: str) -> str:
     match = YOUTUBE_VIDEO_RE.search(url)
     if not match:
@@ -207,7 +119,6 @@
     transcript = _fetch_transcript(video_id)
     result = _summarize_text(transcript)
     return result
->>>>>>> af5f08d4
 
 
 @app.post("/convert")
